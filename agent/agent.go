// Copyright 2020 Google LLC
// Copyright 2025 Juliano Martinez <juliano@martinez.io>
//
// Use of this source code is governed by a BSD-style
// license that can be found in the LICENSE file or at
// https://developers.google.com/open-source/licenses/bsd

package agent

import (
	"bytes"
	"context"
	"crypto/ecdsa"
	"crypto/rand"
	"crypto/rsa"
	"errors"
	"fmt"
	"io"
	"log"
	"net"
	"os"
	"os/exec"
	"os/signal"
	"path/filepath"
	"runtime"
	"strings"
	"sync"
	"syscall"
	"time"

	"github.com/go-piv/piv-go/v2/piv"
	"github.com/spf13/viper"
	"golang.org/x/crypto/ssh"
	"golang.org/x/crypto/ssh/agent"
	"golang.org/x/term"
)

var enabledSlots = []piv.Slot{
	piv.SlotAuthentication,
	piv.SlotSignature,
	piv.SlotKeyManagement,
	piv.SlotCardAuthentication,
}

// Yubi contains all the information about a YubiKey
type Yubi struct {
	Name   string
	Device *piv.YubiKey
	Serial uint32
}

// LoadYubiKeys loads all connected YubiKeys, but if a `--serial` is provided,
// only the matching YubiKey will be returned. This ensures we never "touch"
// any other YubiKeys if `serial` is set.
func LoadYubiKeys() ([]*Yubi, error) {
	cards, err := piv.Cards()
	if err != nil {
		return nil, err
	}
	if len(cards) == 0 {
		return nil, errors.New("no smart card detected")
	}

	serial := viper.GetUint32("serial")
	var yubikeys []*Yubi

	for _, card := range cards {
		// Only consider Yubico cards
		if !strings.HasPrefix(strings.ToLower(card), "yubico") {
			continue
		}
		device, err := piv.Open(card)
		if err != nil {
			// Could not open this card; skip
			continue
		}
		sn, _ := device.Serial()

		// If a serial is provided and this doesn't match, skip this device entirely.
		if serial != 0 && sn != serial {
			device.Close()
			continue
		}

		yubikeys = append(yubikeys, &Yubi{
			Name:   card,
			Serial: sn,
			Device: device,
		})

		// If we were looking for a specific serial, we can stop early after finding it.
		if serial != 0 {
			break
		}
	}

	// If we have none, return an appropriate error message.
	if len(yubikeys) == 0 {
		if serial != 0 {
			return nil, fmt.Errorf("unable to find YubiKey with serial #%d", serial)
		}
		return nil, errors.New("unable to connect to any YubiKey device")
	}
	return yubikeys, nil
}

// Run executes the agent using the specified socket path
func Run() {
	socket := viper.GetString("listen")

	log.Printf("Starting agent on socket %s...", socket)
	if term.IsTerminal(int(os.Stdin.Fd())) {
		log.Println("Warning: yubikey-agent is meant to run as a background daemon.")
		log.Println("Running multiple instances is likely to lead to conflicts.")
		log.Println("Consider using the launchd or systemd services.")
	}

	a := &Agent{}

	c := make(chan os.Signal)
	signal.Notify(c, syscall.SIGHUP)
	go func() {
		for range c {
			a.Close()
		}
	}()

	os.Remove(socket)
	if err := os.MkdirAll(filepath.Dir(socket), 0777); err != nil {
		log.Fatalln("Failed to create UNIX socket folder:", err)
	}
	l, err := net.Listen("unix", socket)
	if err != nil {
		log.Fatalln("Failed to listen on UNIX socket:", err)
	}

	for {
		conn, err := l.Accept()
		if err != nil {
			type temporary interface {
				Temporary() bool
			}
			if terr, ok := err.(temporary); ok && terr.Temporary() {
				log.Println("Temporary Accept error, sleeping 1s:", err)
				time.Sleep(1 * time.Second)
				continue
			}
			log.Fatalln("Failed to accept connections:", err)
		}
		go a.serveConn(conn)
	}
}

// Agent holds status of the current agent in use and
// all yubikeys associated with it
type Agent struct {
	mu sync.Mutex

	// Instead of a single YubiKey, store all discovered YubiKeys:
	yks []*Yubi

	// touchNotification is armed by Sign to show a notification if waiting for
	// more than a few seconds for the touch operation. It is paused and reset
	// by getPIN so it won't fire while waiting for the PIN.
	touchNotification *time.Timer
}

var _ agent.ExtendedAgent = &Agent{}

func (a *Agent) serveConn(c net.Conn) {
	if err := agent.ServeAgent(a, c); err != io.EOF {
		log.Println("Agent client connection ended with error:", err)
	}
}

func healthy(yk *piv.YubiKey) bool {
	// We can't use Serial because it locks the session on older firmwares, and
	// can't use Retries because it fails when the session is unlocked.
	_, err := yk.AttestationCertificate()
	return err == nil
}

// ensureYK checks if we still have healthy connections to our YubiKeys,
// and reconnects if necessary.
func (a *Agent) ensureYK() error {
	// If we have at least one YubiKey, check if they're all healthy:
	if len(a.yks) > 0 {
		allHealthy := true
		for _, yk := range a.yks {
			if !healthy(yk.Device) {
				allHealthy = false
				break
			}
		}
		if allHealthy {
			return nil
		}
		// If any device isn't healthy, close and reload them all
		for _, yk := range a.yks {
			_ = yk.Device.Close()
		}
		a.yks = nil
		log.Println("Reconnecting to the YubiKeys...")
	}

	// (Re)load
	yks, err := a.connectToAllYubi()
	if err != nil {
		return err
	}
	a.yks = yks
	return nil
}

// connectToAllYubi simply calls LoadYubiKeys() to retrieve
// either the one matching serial or all if no serial is set.
func (a *Agent) connectToAllYubi() ([]*Yubi, error) {
	return LoadYubiKeys()
}

// Close finishes the connection to the YubiKey devices.
func (a *Agent) Close() error {
	a.mu.Lock()
	defer a.mu.Unlock()
	if len(a.yks) > 0 {
		log.Println("Received SIGHUP, dropping YubiKey transaction(s)...")
		for _, yk := range a.yks {
			_ = yk.Device.Close()
		}
		a.yks = nil
	}
	return nil
}

<<<<<<< HEAD
// List returns a list of all available keys from all YubiKeys.
=======
// List returns a list of all available keys
>>>>>>> 6767c018
func (a *Agent) List() ([]*agent.Key, error) {
	a.mu.Lock()
	defer a.mu.Unlock()
	if err := a.ensureYK(); err != nil {
		return nil, fmt.Errorf("could not reach YubiKeys: %w", err)
	}

	var keys []*agent.Key
	for _, yk := range a.yks {
		for _, slot := range enabledSlots {
			pk, err := getPublicKey(yk.Device, slot)
			if err != nil {
				continue
			}
			k := &agent.Key{
				Format:  pk.Type(),
				Blob:    pk.Marshal(),
				Comment: fmt.Sprintf("%s #%d PIV Slot %x", yk.Name, yk.Serial, slot.Key),
			}
			keys = append(keys, k)
		}
	}
	return keys, nil
}

func getPublicKey(yk *piv.YubiKey, slot piv.Slot) (ssh.PublicKey, error) {
	cert, err := yk.Certificate(slot)
	if err != nil {
		return nil, fmt.Errorf("could not get public key from slot %x: %w", slot.Key, err)
	}
	switch cert.PublicKey.(type) {
	case *ecdsa.PublicKey:
	case *rsa.PublicKey:
	default:
		return nil, fmt.Errorf("unexpected public key type: %T", cert.PublicKey)
	}
	pk, err := ssh.NewPublicKey(cert.PublicKey)
	if err != nil {
		return nil, fmt.Errorf("failed to process public key: %w", err)
	}
	return pk, nil
}

// Signers returns signers for all available keys on all YubiKeys.
func (a *Agent) Signers() ([]ssh.Signer, error) {
	a.mu.Lock()
	defer a.mu.Unlock()
	if err := a.ensureYK(); err != nil {
		return nil, fmt.Errorf("could not reach YubiKeys: %w", err)
	}

	return a.signers()
}

<<<<<<< HEAD
// getPINFor returns a function that prompts for the PIN for a specific YubiKey.
func (a *Agent) getPINFor(yk *Yubi) func() (string, error) {
	return func() (string, error) {
		if a.touchNotification != nil && a.touchNotification.Stop() {
			defer a.touchNotification.Reset(5 * time.Second)
		}
		r, _ := yk.Device.Retries()
		return getPIN(yk.Serial, r)
	}
}

// signers gathers signers from all loaded YubiKeys.
=======
func (a *Agent) getPIN() (string, error) {
	if a.touchNotification != nil && a.touchNotification.Stop() {
		defer a.touchNotification.Reset(5 * time.Second)
	}
	r, _ := a.yk.Device.Retries()
	return getPIN(a.yk.Serial, r)
}

>>>>>>> 6767c018
func (a *Agent) signers() ([]ssh.Signer, error) {
	var signers []ssh.Signer
	for _, yk := range a.yks {
		for _, slot := range enabledSlots {
			pk, err := getPublicKey(yk.Device, slot)
			if err != nil {
				continue
			}
			priv, err := yk.Device.PrivateKey(
				slot,
				pk.(ssh.CryptoPublicKey).CryptoPublicKey(),
				piv.KeyAuth{PINPrompt: a.getPINFor(yk)},
			)
			if err != nil {
				continue
			}
			s, err := ssh.NewSignerFromKey(priv)
			if err != nil {
				return nil, fmt.Errorf("failed to prepare signer from slot %x: %w", slot, err)
			}
			signers = append(signers, s)
		}
	}
	return signers, nil
}

func (a *Agent) Sign(key ssh.PublicKey, data []byte) (*ssh.Signature, error) {
	return a.SignWithFlags(key, data, 0)
}

func (a *Agent) SignWithFlags(key ssh.PublicKey, data []byte, flags agent.SignatureFlags) (*ssh.Signature, error) {
	a.mu.Lock()
	defer a.mu.Unlock()
	if err := a.ensureYK(); err != nil {
		return nil, fmt.Errorf("could not reach YubiKeys: %w", err)
	}

	ctx, cancel := context.WithCancel(context.Background())
	defer cancel()
	a.touchNotification = time.NewTimer(5 * time.Second)
	go func() {
		select {
		case <-a.touchNotification.C:
		case <-ctx.Done():
			a.touchNotification.Stop()
			return
		}
		showNotification("Waiting for YubiKey touch...")
	}()

	for {
		signers, err := a.signers()
		if err != nil {
			return nil, err
		}
		for _, s := range signers {
			if !bytes.Equal(s.PublicKey().Marshal(), key.Marshal()) {
				continue
			}

			alg := key.Type()
			switch {
			case alg == ssh.KeyAlgoRSA && (flags&agent.SignatureFlagRsaSha256 != 0):
				alg = ssh.SigAlgoRSASHA2256
			case alg == ssh.KeyAlgoRSA && (flags&agent.SignatureFlagRsaSha512 != 0):
				alg = ssh.SigAlgoRSASHA2512
			}

			sg, err := s.(ssh.AlgorithmSigner).SignWithAlgorithm(rand.Reader, data, alg)
			if err != nil {
				// If the PIN prompt indicated we still have retries left, try again
				if strings.Contains(err.Error(), "remaining") {
					continue
				}
				return nil, err
			}
<<<<<<< HEAD
			return sg, nil
=======
			return sg, err
		}
		if err == nil {
			return nil, fmt.Errorf("no private keys match the requested public key")
		} else if strings.Contains(err.Error(), "remaining") {
			// If the PIN prompt indicated we still have retries left, try again
			continue
>>>>>>> 6767c018
		}
		// If we found no matching private key, return an error.
		return nil, fmt.Errorf("no private keys match the requested public key")
	}
}

func showNotification(message string) {
	switch runtime.GOOS {
	case "darwin":
		message = strings.ReplaceAll(message, `\`, `\\`)
		message = strings.ReplaceAll(message, `"`, `\"`)
		appleScript := `display notification "%s" with title "yubikey-agent"`
		exec.Command("osascript", "-e", fmt.Sprintf(appleScript, message)).Run()
	case "linux":
		exec.Command("notify-send", "-i", "dialog-password", "yubikey-agent", message).Run()
	}
}

func (a *Agent) Extension(extensionType string, contents []byte) ([]byte, error) {
	return nil, agent.ErrExtensionUnsupported
}

var ErrOperationUnsupported = errors.New("operation unsupported")

func (a *Agent) Add(key agent.AddedKey) error {
	return ErrOperationUnsupported
}
func (a *Agent) Remove(key ssh.PublicKey) error {
	return ErrOperationUnsupported
}
func (a *Agent) RemoveAll() error {
	return ErrOperationUnsupported
}
func (a *Agent) Lock(passphrase []byte) error {
	return ErrOperationUnsupported
}
func (a *Agent) Unlock(passphrase []byte) error {
	return ErrOperationUnsupported
}<|MERGE_RESOLUTION|>--- conflicted
+++ resolved
@@ -232,11 +232,7 @@
 	return nil
 }
 
-<<<<<<< HEAD
 // List returns a list of all available keys from all YubiKeys.
-=======
-// List returns a list of all available keys
->>>>>>> 6767c018
 func (a *Agent) List() ([]*agent.Key, error) {
 	a.mu.Lock()
 	defer a.mu.Unlock()
@@ -291,7 +287,6 @@
 	return a.signers()
 }
 
-<<<<<<< HEAD
 // getPINFor returns a function that prompts for the PIN for a specific YubiKey.
 func (a *Agent) getPINFor(yk *Yubi) func() (string, error) {
 	return func() (string, error) {
@@ -303,17 +298,6 @@
 	}
 }
 
-// signers gathers signers from all loaded YubiKeys.
-=======
-func (a *Agent) getPIN() (string, error) {
-	if a.touchNotification != nil && a.touchNotification.Stop() {
-		defer a.touchNotification.Reset(5 * time.Second)
-	}
-	r, _ := a.yk.Device.Retries()
-	return getPIN(a.yk.Serial, r)
-}
-
->>>>>>> 6767c018
 func (a *Agent) signers() ([]ssh.Signer, error) {
 	var signers []ssh.Signer
 	for _, yk := range a.yks {
@@ -390,17 +374,8 @@
 				}
 				return nil, err
 			}
-<<<<<<< HEAD
 			return sg, nil
-=======
-			return sg, err
-		}
-		if err == nil {
-			return nil, fmt.Errorf("no private keys match the requested public key")
-		} else if strings.Contains(err.Error(), "remaining") {
-			// If the PIN prompt indicated we still have retries left, try again
-			continue
->>>>>>> 6767c018
+
 		}
 		// If we found no matching private key, return an error.
 		return nil, fmt.Errorf("no private keys match the requested public key")
